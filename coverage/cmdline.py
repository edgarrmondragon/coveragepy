"""Command-line support for Coverage."""

import optparse, os, sys, time, traceback

from coverage.execfile import run_python_file, run_python_module
from coverage.misc import CoverageException, ExceptionDuringRun, NoSource
from coverage.debug import info_formatter


class Opts(object):
    """A namespace class for individual options we'll build parsers from."""

    append = optparse.make_option(
        '-a', '--append', action='store_false', dest="erase_first",
        help="Append coverage data to .coverage, otherwise it is started "
                "clean with each run."
        )
    branch = optparse.make_option(
        '', '--branch', action='store_true',
        help="Measure branch coverage in addition to statement coverage."
        )
    debug = optparse.make_option(
        '', '--debug', action='store', metavar="OPTS",
        help="Debug options, separated by commas"
        )
    directory = optparse.make_option(
        '-d', '--directory', action='store', metavar="DIR",
        help="Write the output files to DIR."
        )
    fail_under = optparse.make_option(
        '', '--fail-under', action='store', metavar="MIN", type="int",
        help="Exit with a status of 2 if the total coverage is less than MIN."
        )
    help = optparse.make_option(
        '-h', '--help', action='store_true',
        help="Get help on this command."
        )
    ignore_errors = optparse.make_option(
        '-i', '--ignore-errors', action='store_true',
        help="Ignore errors while reading source files."
        )
    include = optparse.make_option(
        '', '--include', action='store',
        metavar="PAT1,PAT2,...",
        help="Include files only when their filename path matches one of "
                "these patterns.  Usually needs quoting on the command line."
        )
    pylib = optparse.make_option(
        '-L', '--pylib', action='store_true',
        help="Measure coverage even inside the Python installed library, "
                "which isn't done by default."
        )
    show_missing = optparse.make_option(
        '-m', '--show-missing', action='store_true',
        help="Show line numbers of statements in each module that weren't "
                "executed."
        )
    old_omit = optparse.make_option(
        '-o', '--omit', action='store',
        metavar="PAT1,PAT2,...",
        help="Omit files when their filename matches one of these patterns. "
                "Usually needs quoting on the command line."
        )
    omit = optparse.make_option(
        '', '--omit', action='store',
        metavar="PAT1,PAT2,...",
        help="Omit files when their filename matches one of these patterns. "
                "Usually needs quoting on the command line."
        )
    output_xml = optparse.make_option(
        '-o', '', action='store', dest="outfile",
        metavar="OUTFILE",
        help="Write the XML report to this file. Defaults to 'coverage.xml'"
        )
    parallel_mode = optparse.make_option(
        '-p', '--parallel-mode', action='store_true',
        help="Append the machine name, process id and random number to the "
                ".coverage data file name to simplify collecting data from "
                "many processes."
        )
    module = optparse.make_option(
        '-m', '--module', action='store_true',
        help="<pyfile> is an importable Python module, not a script path, "
                "to be run as 'python -m' would run it."
        )
    rcfile = optparse.make_option(
        '', '--rcfile', action='store',
        help="Specify configuration file.  Defaults to '.coveragerc'"
        )
    source = optparse.make_option(
        '', '--source', action='store', metavar="SRC1,SRC2,...",
        help="A list of packages or directories of code to be measured."
        )
    timid = optparse.make_option(
        '', '--timid', action='store_true',
        help="Use a simpler but slower trace method.  Try this if you get "
                "seemingly impossible results!"
        )
    title = optparse.make_option(
        '', '--title', action='store', metavar="TITLE",
        help="A text string to use as the title on the HTML."
        )
    version = optparse.make_option(
        '', '--version', action='store_true',
        help="Display version information and exit."
        )


class CoverageOptionParser(optparse.OptionParser, object):
    """Base OptionParser for coverage.

    Problems don't exit the program.
    Defaults are initialized for all options.

    """

    def __init__(self, *args, **kwargs):
        super(CoverageOptionParser, self).__init__(
            add_help_option=False, *args, **kwargs
            )
        self.set_defaults(
            actions=[],
            branch=None,
            debug=None,
            directory=None,
            fail_under=None,
            help=None,
            ignore_errors=None,
            include=None,
            omit=None,
            parallel_mode=None,
            module=None,
            pylib=None,
            rcfile=True,
            show_missing=None,
            source=None,
            timid=None,
            title=None,
            erase_first=None,
            version=None,
            )

        self.disable_interspersed_args()
        self.help_fn = self.help_noop

    def help_noop(self, error=None, topic=None, parser=None):
        """No-op help function."""
        pass

    class OptionParserError(Exception):
        """Used to stop the optparse error handler ending the process."""
        pass

    def parse_args(self, args=None, options=None):
        """Call optparse.parse_args, but return a triple:

        (ok, options, args)

        """
        try:
            options, args = \
                super(CoverageOptionParser, self).parse_args(args, options)
        except self.OptionParserError:
            return False, None, None
        return True, options, args

    def error(self, msg):
        """Override optparse.error so sys.exit doesn't get called."""
        self.help_fn(msg)
        raise self.OptionParserError


class ClassicOptionParser(CoverageOptionParser):
    """Command-line parser for coverage.py classic arguments."""

    def __init__(self):
        super(ClassicOptionParser, self).__init__()

        self.add_action('-a', '--annotate', 'annotate')
        self.add_action('-b', '--html', 'html')
        self.add_action('-c', '--combine', 'combine')
        self.add_action('-e', '--erase', 'erase')
        self.add_action('-r', '--report', 'report')
        self.add_action('-x', '--execute', 'execute')

        self.add_options([
            Opts.directory,
            Opts.help,
            Opts.ignore_errors,
            Opts.pylib,
            Opts.show_missing,
            Opts.old_omit,
            Opts.parallel_mode,
            Opts.timid,
            Opts.version,
        ])

    def add_action(self, dash, dashdash, action_code):
        """Add a specialized option that is the action to execute."""
        option = self.add_option(dash, dashdash, action='callback',
            callback=self._append_action
            )
        option.action_code = action_code

    def _append_action(self, option, opt_unused, value_unused, parser):
        """Callback for an option that adds to the `actions` list."""
        parser.values.actions.append(option.action_code)


class CmdOptionParser(CoverageOptionParser):
    """Parse one of the new-style commands for coverage.py."""

    def __init__(self, action, options=None, defaults=None, usage=None,
                cmd=None, description=None
                ):
        """Create an OptionParser for a coverage command.

        `action` is the slug to put into `options.actions`.
        `options` is a list of Option's for the command.
        `defaults` is a dict of default value for options.
        `usage` is the usage string to display in help.
        `cmd` is the command name, if different than `action`.
        `description` is the description of the command, for the help text.

        """
        if usage:
            usage = "%prog " + usage
        super(CmdOptionParser, self).__init__(
            prog="coverage %s" % (cmd or action),
            usage=usage,
            description=description,
        )
        self.set_defaults(actions=[action], **(defaults or {}))
        if options:
            self.add_options(options)
        self.cmd = cmd or action

    def __eq__(self, other):
        # A convenience equality, so that I can put strings in unit test
        # results, and they will compare equal to objects.
        return (other == "<CmdOptionParser:%s>" % self.cmd)

GLOBAL_ARGS = [
    Opts.rcfile,
    Opts.help,
    ]

CMDS = {
    'annotate': CmdOptionParser("annotate",
        [
            Opts.directory,
            Opts.ignore_errors,
            Opts.omit,
            Opts.include,
            ] + GLOBAL_ARGS,
        usage = "[options] [modules]",
        description = "Make annotated copies of the given files, marking "
            "statements that are executed with > and statements that are "
            "missed with !."
        ),

    'combine': CmdOptionParser("combine", GLOBAL_ARGS,
        usage = " ",
        description = "Combine data from multiple coverage files collected "
            "with 'run -p'.  The combined results are written to a single "
            "file representing the union of the data."
        ),

    'debug': CmdOptionParser("debug", GLOBAL_ARGS,
        usage = "<topic>",
        description = "Display information on the internals of coverage.py, "
            "for diagnosing problems. "
            "Topics are 'data' to show a summary of the collected data, "
            "or 'sys' to show installation information."
        ),

    'erase': CmdOptionParser("erase", GLOBAL_ARGS,
        usage = " ",
        description = "Erase previously collected coverage data."
        ),

    'help': CmdOptionParser("help", GLOBAL_ARGS,
        usage = "[command]",
        description = "Describe how to use coverage.py"
        ),

    'html': CmdOptionParser("html",
        [
            Opts.directory,
            Opts.fail_under,
            Opts.ignore_errors,
            Opts.omit,
            Opts.include,
            Opts.title,
            ] + GLOBAL_ARGS,
        usage = "[options] [modules]",
        description = "Create an HTML report of the coverage of the files.  "
            "Each file gets its own page, with the source decorated to show "
            "executed, excluded, and missed lines."
        ),

    'report': CmdOptionParser("report",
        [
            Opts.fail_under,
            Opts.ignore_errors,
            Opts.omit,
            Opts.include,
            Opts.show_missing,
            ] + GLOBAL_ARGS,
        usage = "[options] [modules]",
        description = "Report coverage statistics on modules."
        ),

    'run': CmdOptionParser("execute",
        [
            Opts.append,
            Opts.branch,
            Opts.debug,
            Opts.pylib,
            Opts.parallel_mode,
            Opts.module,
            Opts.timid,
            Opts.source,
            Opts.omit,
            Opts.include,
            ] + GLOBAL_ARGS,
        defaults = {'erase_first': True},
        cmd = "run",
        usage = "[options] <pyfile> [program options]",
        description = "Run a Python program, measuring code execution."
        ),

    'xml': CmdOptionParser("xml",
        [
            Opts.fail_under,
            Opts.ignore_errors,
            Opts.omit,
            Opts.include,
            Opts.output_xml,
            ] + GLOBAL_ARGS,
        cmd = "xml",
        usage = "[options] [modules]",
        description = "Generate an XML report of coverage results."
        ),
    }


OK, ERR, FAIL_UNDER = 0, 1, 2


class CoverageScript(object):
    """The command-line interface to Coverage."""

    def __init__(self, _covpkg=None, _run_python_file=None,
                 _run_python_module=None, _help_fn=None):
        # _covpkg is for dependency injection, so we can test this code.
        if _covpkg:
            self.covpkg = _covpkg
        else:
            import coverage
            self.covpkg = coverage

        # For dependency injection:
        self.run_python_file = _run_python_file or run_python_file
        self.run_python_module = _run_python_module or run_python_module
        self.help_fn = _help_fn or self.help
        self.classic = False

        self.coverage = None

    def command_line(self, argv):
        """The bulk of the command line interface to Coverage.

        `argv` is the argument list to process.

        Returns 0 if all is well, 1 if something went wrong.

        """
        # Collect the command-line options.
        if not argv:
            self.help_fn(topic='minimum_help')
            return OK

        # The command syntax we parse depends on the first argument.  Classic
        # syntax always starts with an option.
        self.classic = argv[0].startswith('-')
        if self.classic:
            parser = ClassicOptionParser()
        else:
            parser = CMDS.get(argv[0])
            if not parser:
                self.help_fn("Unknown command: '%s'" % argv[0])
                return ERR
            argv = argv[1:]

        parser.help_fn = self.help_fn
        ok, options, args = parser.parse_args(argv)
        if not ok:
            return ERR

        # Handle help and version.
        if self.do_help(options, args, parser):
            return OK

        # Check for conflicts and problems in the options.
        if not self.args_ok(options, args):
            return ERR

        # Listify the list options.
        source = unshell_list(options.source)
        omit = unshell_list(options.omit)
        include = unshell_list(options.include)
        debug = unshell_list(options.debug)

        # Do something.
        self.coverage = self.covpkg.coverage(
            data_suffix = options.parallel_mode,
            cover_pylib = options.pylib,
            timid = options.timid,
            branch = options.branch,
            config_file = options.rcfile,
            source = source,
            omit = omit,
            include = include,
            debug = debug,
            )

        if 'debug' in options.actions:
            return self.do_debug(args)

        if 'erase' in options.actions or options.erase_first:
            self.coverage.erase()
        else:
            self.coverage.load()

        if 'execute' in options.actions:
            self.do_execute(options, args)

        if 'combine' in options.actions:
            self.coverage.combine()
            self.coverage.save()

        # Remaining actions are reporting, with some common options.
        report_args = dict(
            morfs = args,
            ignore_errors = options.ignore_errors,
            omit = omit,
            include = include,
            )

        if 'report' in options.actions:
            total = self.coverage.report(
                show_missing=options.show_missing, **report_args)
        if 'annotate' in options.actions:
            self.coverage.annotate(
                directory=options.directory, **report_args)
        if 'html' in options.actions:
            total = self.coverage.html_report(
                directory=options.directory, title=options.title,
                **report_args)
        if 'xml' in options.actions:
            outfile = options.outfile
            total = self.coverage.xml_report(outfile=outfile, **report_args)

        if options.fail_under is not None:
            if total >= options.fail_under:
                return OK
            else:
                return FAIL_UNDER
        else:
            return OK

    def help(self, error=None, topic=None, parser=None):
        """Display an error message, or the named topic."""
        assert error or topic or parser
        if error:
            print(error)
            print("Use 'coverage help' for help.")
        elif parser:
            print(parser.format_help().strip())
        else:
            help_msg = HELP_TOPICS.get(topic, '').strip()
            if help_msg:
                print(help_msg % self.covpkg.__dict__)
            else:
                print("Don't know topic %r" % topic)

    def do_help(self, options, args, parser):
        """Deal with help requests.

        Return True if it handled the request, False if not.

        """
        # Handle help.
        if options.help:
            if self.classic:
                self.help_fn(topic='help')
            else:
                self.help_fn(parser=parser)
            return True

        if "help" in options.actions:
            if args:
                for a in args:
                    parser = CMDS.get(a)
                    if parser:
                        self.help_fn(parser=parser)
                    else:
                        self.help_fn(topic=a)
            else:
                self.help_fn(topic='help')
            return True

        # Handle version.
        if options.version:
            self.help_fn(topic='version')
            return True

        return False

    def args_ok(self, options, args):
        """Check for conflicts and problems in the options.

        Returns True if everything is ok, or False if not.

        """
        for i in ['erase', 'execute']:
            for j in ['annotate', 'html', 'report', 'combine']:
                if (i in options.actions) and (j in options.actions):
                    self.help_fn("You can't specify the '%s' and '%s' "
                              "options at the same time." % (i, j))
                    return False

        if not options.actions:
            self.help_fn(
                "You must specify at least one of -e, -x, -c, -r, -a, or -b."
                )
            return False
        args_allowed = (
            'execute' in options.actions or
            'annotate' in options.actions or
            'html' in options.actions or
            'debug' in options.actions or
            'report' in options.actions or
            'xml' in options.actions
            )
        if not args_allowed and args:
            self.help_fn("Unexpected arguments: %s" % " ".join(args))
            return False

        if 'execute' in options.actions and not args:
            self.help_fn("Nothing to do.")
            return False

        return True

    def do_execute(self, options, args):
        """Implementation of 'coverage run'."""

        # Set the first path element properly.
        old_path0 = sys.path[0]

        # Run the script.
        self.coverage.start()
        code_ran = True
        try:
            if options.module:
                sys.path[0] = ''
                self.run_python_module(args[0], args)
            else:
                filename = args[0]
                sys.path[0] = os.path.abspath(os.path.dirname(filename))
                self.run_python_file(filename, args)
        except NoSource:
            code_ran = False
            raise
        finally:
            self.coverage.stop()
            if code_ran:
                self.coverage.save()

            # Restore the old path
            sys.path[0] = old_path0

    def do_debug(self, args):
        """Implementation of 'coverage debug'."""

        if not args:
            self.help_fn("What information would you like: data, sys?")
            return ERR
        for info in args:
            if info == 'sys':
                print("-- sys ----------------------------------------")
                for line in info_formatter(self.coverage.sysinfo()):
                    print(" %s" % line)
            elif info == 'data':
                print("-- data ---------------------------------------")
                self.coverage.load()
                print("path: %s" % self.coverage.data.filename)
                print("has_arcs: %r" % self.coverage.data.has_arcs())
                summary = self.coverage.data.summary(fullpath=True)
                if summary:
                    filenames = sorted(summary.keys())
                    print("\n%d files:" % len(filenames))
                    for f in filenames:
                        print("%s: %d lines" % (f, summary[f]))
                else:
                    print("No data collected")
            else:
                self.help_fn("Don't know what you mean by %r" % info)
                return ERR
        return OK


def unshell_list(s):
    """Turn a command-line argument into a list."""
    if not s:
        return None
    if sys.platform == 'win32':
        # When running coverage as coverage.exe, some of the behavior
        # of the shell is emulated: wildcards are expanded into a list of
        # filenames.  So you have to single-quote patterns on the command
        # line, but (not) helpfully, the single quotes are included in the
        # argument, so we have to strip them off here.
        s = s.strip("'")
    return s.split(',')


HELP_TOPICS = {
# -------------------------
'classic':
r"""Coverage.py version %(__version__)s
Measure, collect, and report on code coverage in Python programs.

Usage:

coverage -x [-p] [-L] [--timid] MODULE.py [ARG1 ARG2 ...]
    Execute the module, passing the given command-line arguments, collecting
    coverage data.  With the -p option, include the machine name and process
    id in the .coverage file name.  With -L, measure coverage even inside the
    Python installed library, which isn't done by default.  With --timid, use a
    simpler but slower trace method.

coverage -e
    Erase collected coverage data.

coverage -c
    Combine data from multiple coverage files (as created by -p option above)
    and store it into a single file representing the union of the coverage.

coverage -r [-m] [-i] [-o DIR,...] [FILE1 FILE2 ...]
    Report on the statement coverage for the given files.  With the -m
    option, show line numbers of the statements that weren't executed.

coverage -b -d DIR [-i] [-o DIR,...] [FILE1 FILE2 ...]
    Create an HTML report of the coverage of the given files.  Each file gets
    its own page, with the file listing decorated to show executed, excluded,
    and missed lines.

coverage -a [-d DIR] [-i] [-o DIR,...] [FILE1 FILE2 ...]
    Make annotated copies of the given files, marking statements that
    are executed with > and statements that are missed with !.

-d DIR
    Write output files for -b or -a to this directory.

-i  Ignore errors while reporting or annotating.

-o DIR,...
    Omit reporting or annotating files when their filename path starts with
    a directory listed in the omit list.
    e.g. coverage -i -r -o c:\python25,lib\enthought\traits

Coverage data is saved in the file .coverage by default.  Set the
COVERAGE_FILE environment variable to save it somewhere else.
""",
# -------------------------
'help': """\
Coverage.py, version %(__version__)s
Measure, collect, and report on code coverage in Python programs.

usage: coverage <command> [options] [args]

Commands:
    annotate    Annotate source files with execution information.
    combine     Combine a number of data files.
    erase       Erase previously collected coverage data.
    help        Get help on using coverage.py.
    html        Create an HTML report.
    report      Report coverage stats on modules.
    run         Run a Python program and measure code execution.
    xml         Create an XML report of coverage results.

Use "coverage help <command>" for detailed help on any command.
Use "coverage help classic" for help on older command syntax.
For more information, see %(__url__)s
""",
# -------------------------
'minimum_help': """\
Code coverage for Python.  Use 'coverage help' for help.
""",
# -------------------------
'version': """\
Coverage.py, version %(__version__)s.  %(__url__)s
""",
}


def main(argv=None):
    """The main entry point to Coverage.

    This is installed as the script entry point.

    """
    if argv is None:
        argv = sys.argv[1:]
    try:
        start = time.clock()
        status = CoverageScript().command_line(argv)
<<<<<<< HEAD
        end = time.clock()
        if 0:
            print("time: %.3fs" % (end - start))
    except ExceptionDuringRun:
=======
    except ExceptionDuringRun as err:
>>>>>>> 7c66441e
        # An exception was caught while running the product code.  The
        # sys.exc_info() return tuple is packed into an ExceptionDuringRun
        # exception.
        traceback.print_exception(*err.args)
        status = ERR
    except CoverageException as err:
        # A controlled error inside coverage.py: print the message to the user.
        print(err)
        status = ERR
    except SystemExit as err:
        # The user called `sys.exit()`.  Exit with their argument, if any.
        if err.args:
            status = err.args[0]
        else:
            status = None
    return status<|MERGE_RESOLUTION|>--- conflicted
+++ resolved
@@ -717,14 +717,10 @@
     try:
         start = time.clock()
         status = CoverageScript().command_line(argv)
-<<<<<<< HEAD
         end = time.clock()
         if 0:
             print("time: %.3fs" % (end - start))
-    except ExceptionDuringRun:
-=======
     except ExceptionDuringRun as err:
->>>>>>> 7c66441e
         # An exception was caught while running the product code.  The
         # sys.exc_info() return tuple is packed into an ExceptionDuringRun
         # exception.
